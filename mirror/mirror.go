--- conflicted
+++ resolved
@@ -41,11 +41,6 @@
 		return os.Chmod(
 			m.path(request.Metadata.RelativePath),
 			os.FileMode(request.Metadata.Mode))
-<<<<<<< HEAD
-	case protobuf.Request_UNLINK:
-=======
-	case protobuf.Request_SYMLINK:
->>>>>>> a6205a7c
 	case protobuf.Request_WRITE:
 	default:
 		log.Panic().Msg("BUG: unknown protobuf.Request_Type")
@@ -55,16 +50,6 @@
 
 func (m *Mirror) Consult(request *protobuf.Request) *protobuf.Response {
 	switch request.Type {
-<<<<<<< HEAD
-	case protobuf.Request_CREATE:
-		exists, err := m.isExists(request.Metadata.RelativePath)
-		if err != nil {
-			return protobuf.NACK(protobuf.Response_ERR_UNKNOWN, err)
-		}
-		if exists {
-			return protobuf.NACK(protobuf.Response_ERR_ALREADY_EXISTS, errors.New("file already exists"))
-		}
-		return protobuf.ACK()
 	case protobuf.Request_LINK, protobuf.Request_SYMLINK:
 		oldExists, err := m.isExists(request.Metadata.RelativePath)
 		if err != nil {
@@ -79,19 +64,15 @@
 		}
 		return protobuf.NACK(protobuf.Response_ERR_ALREADY_EXISTS, errors.New("oldRelativePath is "+strconv.
 			FormatBool(oldExists)+", newRelativePath is "+strconv.FormatBool(newExists)))
-	case protobuf.Request_MKDIR:
-=======
 	case protobuf.Request_CREATE, protobuf.Request_MKDIR:
-		// TODO extract it to a function.
-		if _, err := os.Stat(m.path(request.Metadata.RelativePath)); err != nil {
-			if errors.Is(err, os.ErrNotExist) {
-				return protobuf.ACK()
-			}
+		exists, err := m.isExists(request.Metadata.RelativePath)
+		if err != nil {
 			return protobuf.NACK(protobuf.Response_ERR_UNKNOWN, err)
 		}
-		return protobuf.NACK(protobuf.Response_ERR_ALREADY_EXISTS, errors.New("dir/file already exists"))
-	case protobuf.Request_LINK:
->>>>>>> a6205a7c
+		if exists {
+			return protobuf.NACK(protobuf.Response_ERR_ALREADY_EXISTS, errors.New("dir/file already exists"))
+		}
+		return protobuf.ACK()
 	case protobuf.Request_RENAME:
 	case protobuf.Request_RMDIR:
 		if pathInfo, err := os.Stat(m.path(request.Metadata.RelativePath)); err != nil {
